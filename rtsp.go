// Package viamrtsp implements RTSP camera support in a Viam module
package viamrtsp

import (
	"context"
	"encoding/base64"
	"encoding/hex"
	"errors"
	"fmt"
	"os"
	"path/filepath"
	"strconv"
	"strings"
	"sync"
	"sync/atomic"
	"time"

	"github.com/bluenviron/gortsplib/v4"
	"github.com/bluenviron/gortsplib/v4/pkg/base"
	"github.com/bluenviron/gortsplib/v4/pkg/description"
	"github.com/bluenviron/gortsplib/v4/pkg/format"
	"github.com/bluenviron/gortsplib/v4/pkg/format/rtph264"
	"github.com/bluenviron/gortsplib/v4/pkg/format/rtph265"
	"github.com/bluenviron/gortsplib/v4/pkg/liberrors"
	"github.com/bluenviron/mediacommon/pkg/codecs/h264"
	"github.com/bluenviron/mediacommon/pkg/codecs/h265"
	"github.com/erh/viamupnp"
	"github.com/pion/rtp"
	"github.com/viam-modules/viamrtsp/formatprocessor"
	"github.com/viam-modules/video-store/videostore"
	"go.uber.org/zap/zapcore"
	"go.viam.com/rdk/components/camera"
	"go.viam.com/rdk/components/camera/rtppassthrough"
	"go.viam.com/rdk/gostream"
	"go.viam.com/rdk/logging"
	"go.viam.com/rdk/pointcloud"
	"go.viam.com/rdk/resource"
	"go.viam.com/rdk/services/discovery"
	rutils "go.viam.com/rdk/utils"
	"go.viam.com/utils"
)

const (
	// reconnectIntervalSeconds is the interval in secs to wait before reconnecting the background worker.
	reconnectIntervalSeconds = 5
	// webRTCPayloadMaxSize is the maximum size of a WebRTC RTP payload, calculated as 1200 - 12 (RTP header).
	webRTCPayloadMaxSize = 1188
	// defaultPayloadType is the default payload type for RTP packets.
	defaultPayloadType = 96
	// h264NALUTypeMask is the mask to extract the NALU type from the first byte of an H264 NALU.
	h264NALUTypeMask = 0x1F
	// initialFramePoolSize is the initial size of the frame pool.
	initialFramePoolSize = 5
	// defaultMPEG4ProfileLevelID is the default profile-level-id value for MPEG4 video
	// as specified in RFC 6416 Section 7.1 https://datatracker.ietf.org/doc/html/rfc6416#section-7.1
	defaultMPEG4ProfileLevelID = 1
	defaultSegmentSeconds      = 30 // seconds
	defaultUploadPath          = ".viam/capture/video-upload"
	defaultStoragePath         = ".viam/video-storage-viamrtsp"
	maxGRPCSize                = 1024 * 1024 * 32 // bytes
	videoStoreInitCloseTimeout = time.Second * 10
)

var (
	// Family is the namespace family for the viamrtsp module.
	Family = resource.ModelNamespace("viam").WithFamily("viamrtsp")
	// ModelAgnostic selects the best available codec.
	ModelAgnostic = Family.WithModel("rtsp")
	// ModelH264 uses the h264 codec.
	ModelH264 = Family.WithModel("rtsp-h264")
	// ModelH265 uses the h265 codec.
	ModelH265 = Family.WithModel("rtsp-h265")
	// ModelMJPEG uses the mjpeg codec.
	ModelMJPEG = Family.WithModel("rtsp-mjpeg")
	// ModelMPEG4 uses the mpeg4 codec.
	ModelMPEG4 = Family.WithModel("rtsp-mpeg4")
	// Models is a slice containing the above available models.
	Models = []resource.Model{ModelAgnostic, ModelH264, ModelH265, ModelMJPEG, ModelMPEG4}
	// ErrH264PassthroughNotEnabled is an error indicating H264 passthrough is not enabled.
	ErrH264PassthroughNotEnabled = errors.New("H264 passthrough is not enabled")
)

func init() {
	for _, model := range Models {
		resource.RegisterComponent(camera.API, model, resource.Registration[camera.Camera, *Config]{
			Constructor: NewRTSPCamera,
		})
	}
}

type videoStoreStorageConfig struct {
	SizeGB      int    `json:"size_gb"`
	UploadPath  string `json:"upload_path,omitempty"`
	StoragePath string `json:"storage_path,omitempty"`
}

type videoStoreConfig struct {
	Storage videoStoreStorageConfig `json:"storage"`
}

// Config are the config attributes for an RTSP camera model.
type Config struct {
<<<<<<< HEAD
	Address          string `json:"rtsp_address"`
	RTPPassthrough   *bool  `json:"rtp_passthrough"`
	LazyDecode       bool   `json:"lazy_decode,omitempty"`
	IframeOnlyDecode bool   `json:"i_frame_only_decode,omitempty"`
	// TODO: remove query & UPNP_DISCOVER logic
	Query      viamupnp.DeviceQuery `json:"query,omitempty"`
	VideoStore *videoStoreConfig    `json:"video_store,omitempty"`
=======
	Address          string               `json:"rtsp_address"`
	RTPPassthrough   *bool                `json:"rtp_passthrough"`
	LazyDecode       bool                 `json:"lazy_decode,omitempty"`
	IframeOnlyDecode bool                 `json:"i_frame_only_decode,omitempty"`
	Query            viamupnp.DeviceQuery `json:"query,omitempty"`
	VideoStore       *videoStoreConfig    `json:"video_store,omitempty"`
	DiscoveryDep     string               `json:"discovery_dep,omitempty"`
>>>>>>> d98c05a9
}

// CodecFormat contains a pointer to a format and the corresponding FFmpeg codec.
type codecFormat struct {
	formatPointer interface{}
	codec         videoCodec
}

// Validate checks to see if the attributes of the model are valid.
func (conf *Config) Validate(path string) ([]string, error) {
	_, err := base.ParseURL(conf.Address)
	if err != nil {
		return nil, fmt.Errorf("invalid address '%s' for component at path '%s': %w", conf.Address, path, err)
	}

	if conf.VideoStore != nil {
		logging.Global().Infof("VideoStore: %#v", *conf.VideoStore)
		sc, err := applyStorageDefaults(conf.VideoStore.Storage, "anyname")
		if err != nil {
			return nil, err
		}
		vsc := videostore.Config{
			Type:    videostore.SourceTypeH264RTPPacket,
			Storage: sc,
		}
		if err := vsc.Validate(); err != nil {
			return nil, err
		}
	}

	var deps []string
	if conf.DiscoveryDep != "" {
		deps = []string{conf.DiscoveryDep}
	}

	return deps, nil
}

func (conf *Config) parseAndFixAddress(ctx context.Context, logger logging.Logger) (*base.URL, error) {
	u, err := base.ParseURL(conf.Address)
	if err != nil {
		return nil, err
	}

	// TODO: remove this & query logic
	if u.Hostname() == "UPNP_DISCOVER" {
		hosts, _, err := viamupnp.FindHost(ctx, logger, []viamupnp.DeviceQuery{conf.Query}, false)
		if err != nil {
			return nil, err
		}

		p := u.Port()
		if p == "" {
			u.Host = hosts[0]
		} else {
			u.Host = fmt.Sprintf("%s:%s", hosts[0], u.Port())
		}
	}

	return u, nil
}

type (
	unitSubscriberFunc func(formatprocessor.Unit)
	bufAndCB           struct {
		cb  unitSubscriberFunc
		buf *rtppassthrough.Buffer
	}
)

type cache struct {
	mimeType      string
	bytes         []byte
	imageMetadata camera.ImageMetadata
}

// rtspCamera contains the rtsp client, and the reader function that fulfills the camera interface.
type rtspCamera struct {
	resource.AlwaysRebuild
	model resource.Model
	gostream.VideoReader
	u                *base.URL
	lazyDecode       bool
	iframeOnlyDecode bool

	closeMu    sync.RWMutex
	vsConfig   *videostore.Config
	vs         videostore.H264RTPVideoStore
	auMu       sync.Mutex
	au         [][]byte
	client     *gortsplib.Client
	rawDecoder *decoder

	cancelCtx  context.Context
	cancelFunc context.CancelFunc

	activeBackgroundWorkers sync.WaitGroup

	// latestFrameMu protects critical sections where frame state changes (e.g. ref counting) need to be atomic
	// with swapping out the latest frame.
	latestFrameMu    sync.Mutex
	latestMJPEGBytes atomic.Pointer[[]byte]
	latestFrame      *avFrameWrapper
	latestFrameCache cache
	// We use a pool data structure to amortize the malloc cost of AVFrames and reduce pressure on memory
	// management. We create one pool for the entire lifetime of the RTSP camera. Additionally, frames
	// from the pool may be for a resolution that does not match the current image. The user of the pool
	// is responsible for the underlying frame contents and further initializing it and/or throwing it away.
	avFramePool *framePool

	mimeHandler *mimeHandler

	logger logging.Logger

	rtpPassthrough              bool
	currentCodec                atomic.Int64
	rtpPassthroughCtx           context.Context
	rtpPassthroughCancelCauseFn context.CancelCauseFunc

	subsMu       sync.RWMutex
	bufAndCBByID map[rtppassthrough.SubscriptionID]bufAndCB

	discoverySvc discovery.Service

	name resource.Name
}

// Close closes the camera. It always returns nil, but because of Close() interface, it needs to return an error.
func (rc *rtspCamera) Close(_ context.Context) error {
	rc.cancelFunc()
	rc.closeMu.Lock()
	defer rc.closeMu.Unlock()
	rc.unsubscribeAll()
	rc.activeBackgroundWorkers.Wait()
	rc.closeConnection()
	rc.avFramePool.close()
	rc.mimeHandler.close()
	return nil
}

// clientReconnectBackgroundWorker checks every reconnectIntervalSeconds to see if the client is connected to the server,
// and reconnects if not.
func (rc *rtspCamera) clientReconnectBackgroundWorker(codecInfo videoCodec) {
	rc.activeBackgroundWorkers.Add(1)
	utils.ManagedGo(func() {
		for utils.SelectContextOrWait(rc.cancelCtx, reconnectIntervalSeconds*time.Second) {
			badState := false

			// use an OPTIONS request to see if the server is still responding to requests
			if rc.client == nil {
				badState = true
			} else {
				res, err := rc.client.Options(rc.u)
				// Nick S:
				// This error happens all the time on hardware we need to support & does not affect
				// the performance of camera streaming. As a result, we ignore this error specifically
				var errClientInvalidState liberrors.ErrClientInvalidState
				if err != nil && !errors.As(err, &errClientInvalidState) {
					rc.logger.Warnf("The rtsp client encountered an error, trying to reconnect to %s, err: %s", rc.u, err)
					badState = true
				} else if res != nil && res.StatusCode != base.StatusOK {
					rc.logger.Warnf("The rtsp server responded with non-OK status url: %s, status_code: %d", rc.u, res.StatusCode)
					badState = true
				}
			}

			if badState {
				if err := rc.reconnectClientWithFallbackTransports(codecInfo); err != nil {
					rc.logger.Warnf("cannot reconnect to rtsp server err: %s", err.Error())
				} else {
					rc.logger.Infof("reconnected to rtsp server url: %s", rc.u)
				}
			}
		}
	}, rc.activeBackgroundWorkers.Done)
}

func (rc *rtspCamera) closeConnection() {
	if rc.client != nil {
		rc.client.Close()
		rc.client = nil
	}
	rc.resetLazyAU([][]byte{})
	rc.currentCodec.Store(0)
	if rc.rawDecoder != nil {
		rc.rawDecoder.close()
		rc.rawDecoder = nil
	}

	if rc.vs != nil {
		ctx, cancel := context.WithTimeout(context.Background(), videoStoreInitCloseTimeout)
		defer cancel()
		if err := rc.vs.Close(ctx); err != nil {
			rc.logger.Errorf("videostore.Close error: %s", err.Error())
		}
		rc.vs = nil
	}
}

// reconnectClientWithFallbackTransports attempts to setup the RTSP client with the given codec
// using the transports in the order of TCP, UDP, and UDP Multicast. This overrides gortsplib's
// default behavior of trying UDP first.
func (rc *rtspCamera) reconnectClientWithFallbackTransports(codecInfo videoCodec) error {
	// Define the transport preferences in order.
	transportTCP := gortsplib.TransportTCP
	transportUDP := gortsplib.TransportUDP
	transportUDPMulticast := gortsplib.TransportUDPMulticast
	transports := []*gortsplib.Transport{
		&transportTCP,
		&transportUDP,
		&transportUDPMulticast,
	}
	// Try to reconnect with each transport in the order defined above.
	// If all attempts fail, return the last error.
	var lastErr error
	for _, transport := range transports {
		if err := rc.reconnectClient(codecInfo, transport); err != nil {
			rc.logger.Warnf("cannot reconnect to rtsp server using transport %s, err: %s", transport.String(), err.Error())
			lastErr = err
			continue
		}
		rc.logger.Debugf("successfully reconnected to rtsp server url: %s", rc.u)
		return nil
	}
	return fmt.Errorf("all attempts to reconnect to rtsp server failed: %w", lastErr)
}

// reconnectClient reconnects the RTSP client to the streaming server by closing the old one and starting a new one.
func (rc *rtspCamera) reconnectClient(codecInfo videoCodec, transport *gortsplib.Transport) error {
	rc.logger.Warnf("reconnectClient called with codec: %s and transport: %s", codecInfo, transport.String())

	rc.closeConnection()

	// replace the client with a new one, but close it if setup is not successful
	rc.client = &gortsplib.Client{
		Transport: transport,
	}
	rc.client.OnPacketLost = func(err error) {
		rc.logger.Debugf("OnPacketLost: err: %s", err)
	}
	rc.client.OnTransportSwitch = func(err error) {
		rc.logger.Debugf("OnTransportSwitch: err: %s", err)
	}
	rc.client.OnDecodeError = func(err error) {
		rc.logger.Debugf("OnDecodeError: err: %s", err)
	}

	if err := rc.client.Start(rc.u.Scheme, rc.u.Host); err != nil {
		return fmt.Errorf("when calling RTSP START on Scheme: %s, Host: %s, Error: %w", rc.u.Scheme, rc.u.Host, err)
	}

	var clientSuccessful bool
	defer func() {
		if !clientSuccessful {
			if rc.discoverySvc != nil {
				rc.logger.Debug("Running discovery to update IP addresses.")
				if _, err := rc.discoverySvc.DiscoverResources(rc.cancelCtx, nil); err != nil {
					rc.logger.Debug("Error discovering resources to update IP addresses:", err)
				}
			}
			rc.closeConnection()
		}
	}()

	session, _, err := rc.client.Describe(rc.u)
	if err != nil {
		return fmt.Errorf("when calling RTSP DESCRIBE on %s: %w", rc.u, err)
	}
	rc.logger.Debugf("Session media info: %+v", session)
	for _, media := range session.Medias {
		for i, format := range media.Formats {
			rc.logger.Debugf("Media %d format: %s", i+1, format.Codec())
			rc.logger.Debugf("Format clock rate: %d", format.ClockRate())
			rc.logger.Debugf("Format payload type: %d", format.PayloadType())
			rc.logger.Debugf("Format RTPMap: %s", format.RTPMap())
			rc.logger.Debugf("Format FMTP: %+v", format.FMTP())
		}
	}

	if codecInfo == Agnostic {
		codecInfo = rc.getAvailableCodec(session)
	}

	switch codecInfo {
	case H264:
		rc.logger.Info("setting up H264 decoder")
		if err := rc.initH264(session); err != nil {
			return err
		}
	case H265:
		rc.logger.Info("setting up H265 decoder")
		if err := rc.initH265(session); err != nil {
			return err
		}
	case MJPEG:
		rc.logger.Info("setting up MJPEG decoder")
		if err := rc.initMJPEG(session); err != nil {
			return err
		}
	case MPEG4:
		rc.logger.Info("setting up MPEG4 decoder")
		if err := rc.initMPEG4(session); err != nil {
			return err
		}
	case Unknown, Agnostic:
		return fmt.Errorf("codecInfo was '%s' after getting session info. Codec could not be determined", codecInfo.String())
	default:
		return fmt.Errorf("codec not supported: '%s'", codecInfo.String())
	}

	if _, err := rc.client.Play(nil); err != nil {
		return err
	}
	clientSuccessful = true
	rc.currentCodec.Store(int64(codecInfo))
	// if after reconnecting we no longer support rtp_passthrough
	// terminate all subscription
	// otherwise, let any remaining subscriptions continue
	// NOTE: We should test if subscriptions ALWAY recover after
	// reconnecting. If not, we might want to terminate all subscriptions
	// regardless of whether or not passthrough is supported so that
	// subscribers can request new subscriptions.
	if err := rc.validateSupportsPassthrough(); err != nil {
		rc.unsubscribeAll()
	}
	return nil
}

func (rc *rtspCamera) consumeLazyAU() {
	rc.auMu.Lock()
	defer rc.auMu.Unlock()
	if len(rc.au) > 0 {
		codec := videoCodec(rc.currentCodec.Load())
		switch codec {
		case H264:
			rc.storeH264Frame(rc.au)
		case H265:
			for _, au := range rc.au {
				// h265 AUs are already packed into a single frame
				// before they were added to rc.au
				rc.storeH265Frame(au)
			}
		case Unknown:
		case Agnostic:
		case MJPEG:
		case MPEG4:
			fallthrough
		default:
			rc.logger.Infof("consumeLazyAU: called with unexpected codec: %s, int: %d", codec, codec)
		}

		rc.au = nil
	}
}

func (rc *rtspCamera) resetLazyAU(au [][]byte) {
	rc.auMu.Lock()
	defer rc.auMu.Unlock()
	rc.au = au
}

func (rc *rtspCamera) appendLazyAU(au [][]byte) {
	rc.auMu.Lock()
	defer rc.auMu.Unlock()
	rc.au = append(rc.au, au...)
}

// initH264 initializes the H264 decoder and sets up the client to receive H264 packets.
func (rc *rtspCamera) initH264(session *description.Session) (err error) {
	// setup RTP/H264 -> H264 decoder
	var f *format.H264

	if rc.vsConfig != nil {
		rc.logger.Info("creating video-store from config")
		ctx, cancel := context.WithTimeout(context.Background(), videoStoreInitCloseTimeout)
		defer cancel()
		vs, err := videostore.NewH264RTPVideoStore(ctx, *rc.vsConfig, rc.logger)
		if err != nil {
			return err
		}
		rc.vs = vs
	}
	media := session.FindFormat(&f)
	if media == nil {
		rc.logger.Warn("tracks available")
		for _, x := range session.Medias {
			rc.logger.Warnf("\t %v", x)
		}
		return errors.New("h264 track not found")
	}

	// setup RTP/H264 -> H264 decoder
	rtpDec, err := f.CreateDecoder()
	if err != nil {
		return fmt.Errorf("creating H264 RTP decoder: %w", err)
	}

	// setup H264 -> raw frames decoder
	rc.rawDecoder, err = newH264Decoder(rc.avFramePool, rc.logger)
	if err != nil {
		return fmt.Errorf("creating H264 raw decoder: %w", err)
	}

	if rc.vs != nil {
		rc.logger.Info("video-store is not nil, attempting to call InitH264")
		if len(f.SPS) != 0 && len(f.PPS) != 0 {
			if err := rc.vs.InitH264(f.SPS, f.PPS); err != nil {
				rc.logger.Errorf("videostore.InitH264 error: %s", err.Error())
				return err
			}
			rc.logger.Info("videostore.InitH264 succeeded")
		} else {
			rc.logger.Warnf("sps or pps not present so video-store is not initializes sps len: %d, pps len: %d", len(f.SPS), len(f.PPS))
		}
	}

	// if SPS and PPS are present into the SDP, send them to the decoder
	initialSPSAndPPS := [][]byte{}
	if f.SPS != nil {
		initialSPSAndPPS = append(initialSPSAndPPS, f.SPS)
	} else {
		rc.logger.Warn("no initial SPS found in H264 format")
	}
	if f.PPS != nil {
		initialSPSAndPPS = append(initialSPSAndPPS, f.PPS)
	} else {
		rc.logger.Warn("no initial PPS found in H264 format")
	}

	var receivedFirstIDR bool
	storeImage := func(au [][]byte) {
		if !receivedFirstIDR && h264.IDRPresent(au) {
			rc.logger.Debug("adding initial SPS & PPS")
			receivedFirstIDR = true
			au = append(initialSPSAndPPS, au...)
			rc.storeH264Frame(au)
			return
		}

		if rc.iframeOnlyDecode && !h264.IDRPresent(au) {
			return
		}

		if rc.lazyDecode {
			if h264.IDRPresent(au) {
				rc.resetLazyAU(au)
			} else {
				rc.appendLazyAU(au)
			}
		} else {
			rc.storeH264Frame(au)
		}
	}

	var receivedFirstSegmentKeyframe bool
	segmentPacket := func(pkt *rtp.Packet, au [][]byte) {
		if rc.vs == nil {
			return
		}
		pts, ok := rc.client.PacketPTS2(media, pkt)
		if !ok {
			rc.logger.Debug("no pts found for packet")
			return
		}
		// Video files must start with a keyframe. Wait for the first keyframe before starting to
		// segment the video.
		if !receivedFirstSegmentKeyframe {
			if h264.IDRPresent(au) {
				rc.logger.Debug("segmenter found first segment keyframe")
				receivedFirstSegmentKeyframe = true
			} else {
				rc.logger.Debug("segmenter is waiting for first keyframe")
				return
			}
		}
		packed, err := h264.AVCCMarshal(au)
		if err != nil {
			rc.logger.Errorf("AnnexBMarshal err: %s", err.Error())
			return
		}
		err = rc.vs.WritePacket(packed, pts, h264.IDRPresent(au))
		if err != nil {
			rc.logger.Errorf("error writing packet to segmenter: %s", err)
		}
	}

	onPacketRTP := func(pkt *rtp.Packet) {
		au, err := rtpDec.Decode(pkt)
		if err != nil {
			if !errors.Is(err, rtph264.ErrNonStartingPacketAndNoPrevious) && !errors.Is(err, rtph264.ErrMorePacketsNeeded) {
				rc.logger.Debugf("error decoding(1) h264 rstp stream %w", err)
			}
			return
		}
		storeImage(au)
		segmentPacket(pkt, au)
	}

	if rc.rtpPassthrough {
		fp, err := formatprocessor.New(webRTCPayloadMaxSize, f, true)
		if err != nil {
			return fmt.Errorf("unable to create new h264 rtp formatprocessor: %w", err)
		}

		publishToWebRTC := func(pkt *rtp.Packet) {
			pts, ok := rc.client.PacketPTS2(media, pkt)
			if !ok {
				return
			}
			ntp := time.Now()
			u, err := fp.ProcessRTPPacket(pkt, ntp, time.Duration(pts), true)
			if err != nil {
				rc.logger.Debug(err.Error())
				return
			}
			rc.subsMu.RLock()
			defer rc.subsMu.RUnlock()
			if len(rc.bufAndCBByID) == 0 {
				return
			}

			// Publish the newly received packet Unit to all subscribers
			for _, bufAndCB := range rc.bufAndCBByID {
				if err := bufAndCB.buf.Publish(func() { bufAndCB.cb(u) }); err != nil {
					rc.logger.Debug("RTP packet dropped due to %s", err.Error())
				}
			}
		}

		onPacketRTP = func(pkt *rtp.Packet) {
			publishToWebRTC(pkt)
			au, err := rtpDec.Decode(pkt)
			if err != nil {
				if !errors.Is(err, rtph264.ErrNonStartingPacketAndNoPrevious) && !errors.Is(err, rtph264.ErrMorePacketsNeeded) {
					rc.logger.Debugf("error decoding(1) h264 rstp stream %w", err)
				}
				return
			}
			storeImage(au)
			segmentPacket(pkt, au)
		}
	}

	_, err = rc.client.Setup(session.BaseURL, media, 0, 0)
	if err != nil {
		return fmt.Errorf("when calling RTSP Setup on %s for H264: %w", session.BaseURL, err)
	}

	rc.client.OnPacketRTP(media, f, onPacketRTP)

	return nil
}

// initH265 initializes the H265 decoder and sets up the client to receive H265 packets.
func (rc *rtspCamera) initH265(session *description.Session) (err error) {
	if rc.rtpPassthrough {
		rc.logger.Warn("rtp_passthrough is only supported for H264 codec. rtp_passthrough features disabled due to H265 RTSP track")
	}

	if rc.vsConfig != nil {
		rc.logger.Warn("video_store is only supported for H264 codec. video_store features disabled due to H265 RTSP track")
	}

	var f *format.H265

	media := session.FindFormat(&f)
	if media == nil {
		rc.logger.Warn("tracks available")
		for _, x := range session.Medias {
			rc.logger.Warnf("\t %v", x)
		}
		return errors.New("h265 track not found")
	}

	rtpDec, err := f.CreateDecoder()
	if err != nil {
		return fmt.Errorf("creating H265 RTP decoder: %w", err)
	}

	rc.rawDecoder, err = newH265Decoder(rc.avFramePool, rc.logger)
	if err != nil {
		return fmt.Errorf("creating H265 raw decoder: %w", err)
	}

	// For H.265, handle VPS, SPS, and PPS
	if f.VPS != nil {
		//nolint:gosec
		rc.rawDecoder.decode(f.VPS)
	} else {
		rc.logger.Warn("no VPS found in H265 format")
	}

	if f.SPS != nil {
		//nolint:gosec
		rc.rawDecoder.decode(f.SPS)
	} else {
		rc.logger.Warn("no SPS found in H265 format")
	}

	if f.PPS != nil {
		//nolint:gosec
		rc.rawDecoder.decode(f.PPS)
	} else {
		rc.logger.Warn("no PPS found in H265 format")
	}

	_, err = rc.client.Setup(session.BaseURL, media, 0, 0)
	if err != nil {
		return fmt.Errorf("when calling RTSP Setup on %s for H265: %w", session.BaseURL, err)
	}

	// On packet retreival, turn it into an image, and store it in shared memory
	rc.client.OnPacketRTP(media, f, func(pkt *rtp.Packet) {
		// Extract access units from RTP packets
		au, err := rtpDec.Decode(pkt)
		if err != nil {
			if !errors.Is(err, rtph265.ErrNonStartingPacketAndNoPrevious) && !errors.Is(err, rtph265.ErrMorePacketsNeeded) {
				rc.logger.Debugw("error decoding(1) h265 rstp stream", "err", err.Error())
			}
			return
		}

		if rc.iframeOnlyDecode && !h265.IsRandomAccess(au) {
			return
		}

		packedAU := packH265AUIntoNALU(au, rc.logger)
		if rc.lazyDecode {
			if h265.IsRandomAccess(au) {
				rc.resetLazyAU([][]byte{packedAU})
			} else {
				rc.appendLazyAU([][]byte{packedAU})
			}
		} else {
			rc.storeH265Frame(packedAU)
		}
	})

	return nil
}

func packH265AUIntoNALU(au [][]byte, logger logging.Logger) []byte {
	// If the AU has more than one NALU, compact them into a single payload with NALUs separated
	// in AnnexB format. This is necessary because the H.265 decoder expects all NALUs for a frame
	// to be in a single payload rather than chunked across multiple decode calls.
	packedNALU := []byte{}
	firstNALU := true
	for _, nalu := range au {
		if len(nalu) == 0 {
			logger.Warn("empty NALU found in H265 AU, skipping NALU")
			continue
		}
		// Add start code prefix to all NALUs except the first non-empty one.
		if !firstNALU {
			packedNALU = append(packedNALU, H2645StartCode()...)
		}
		packedNALU = append(packedNALU, nalu...)
		firstNALU = false
	}
	return packedNALU
}

func (rc *rtspCamera) storeH265Frame(nalu []byte) {
	if len(nalu) == 0 {
		rc.logger.Warn("no NALUs found in H265 AU, skipping packet")
		return
	}

	frame, err := rc.rawDecoder.decode(nalu)
	if err != nil {
		rc.logger.Debugw("error decoding(2) h265 rtsp stream", "err", err.Error())
		return
	}

	if frame != nil {
		rc.handleLatestFrame(frame)
	}
}

// initMJPEG initializes the MJPEG decoder and sets up the client to receive JPEG frames.
func (rc *rtspCamera) initMJPEG(session *description.Session) error {
	if rc.rtpPassthrough {
		rc.logger.Warn("rtp_passthrough is only supported for H264 codec. rtp_passthrough features disabled due to MJPEG RTSP track")
	}

	if rc.lazyDecode {
		rc.logger.Warn("lazy_decode is currently only supported for H264 and H265 codecs. lazy_decode features disabled due to MJPEG RTSP track")
	}

	if rc.iframeOnlyDecode {
		rc.logger.Warn("i_frame_only_decode is currently only supported for H264 and H265 codecs. " +
			"lazy_decode features disabled due to MJPEG RTSP track")
	}

	if rc.vsConfig != nil {
		rc.logger.Warn("video_store is only supported for H264 codec. video_store features disabled due to MJPEG RTSP track")
	}

	var f *format.MJPEG
	media := session.FindFormat(&f)
	if media == nil {
		rc.logger.Warn("tracks available")
		for _, x := range session.Medias {
			rc.logger.Warnf("\t %v", x)
		}
		return errors.New("MJPEG track not found")
	}

	mjpegDecoder, err := f.CreateDecoder()
	if err != nil {
		return fmt.Errorf("creating MJPEG RTP decoder: %w", err)
	}

	_, err = rc.client.Setup(session.BaseURL, media, 0, 0)
	if err != nil {
		return fmt.Errorf("when calling RTSP Setup on %s for MJPEG: %w", session.BaseURL, err)
	}

	rc.client.OnPacketRTP(media, f, func(pkt *rtp.Packet) {
		frame, err := mjpegDecoder.Decode(pkt)
		if err != nil {
			return
		}

		rc.latestMJPEGBytes.Store(&frame)
	})

	return nil
}

// getMPEG4FromGeneric attempts to find an MPEG4 format from generic format(s) in the session that can be converted to MPEG4.
// Returns the format and media if found.
func getMPEG4FromGeneric(session *description.Session) (*format.MPEG4Video, *description.Media, error) {
	for _, media := range session.Medias {
		for _, f := range media.Formats {
			generic, ok := f.(*format.Generic)
			if !ok {
				continue
			}

			if !strings.HasPrefix(strings.ToUpper(generic.RTPMap()), "MP4V-ES/") {
				continue
			}

			mpeg4 := &format.MPEG4Video{
				PayloadTyp:     generic.PayloadType(),
				ProfileLevelID: defaultMPEG4ProfileLevelID,
			}

			fmtp := generic.FMTP()
			if fmtp == nil {
				return mpeg4, media, nil
			}

			if config, ok := fmtp["config"]; ok {
				configBytes, err := hex.DecodeString(config)
				if err != nil {
					return nil, nil, fmt.Errorf("failed to decode MPEG4 config: %w", err)
				}
				mpeg4.Config = configBytes
			}

			if profileID, ok := fmtp["profile-level-id"]; ok {
				id, err := strconv.Atoi(profileID)
				if err != nil {
					return nil, nil, fmt.Errorf("failed to parse profile-level-id: %w", err)
				}
				mpeg4.ProfileLevelID = id
			}

			return mpeg4, media, nil
		}
	}
	return nil, nil, nil
}

// initMPEG4 initializes the MPEG4 decoder and sets up the client to receive MPEG4 packets.
func (rc *rtspCamera) initMPEG4(session *description.Session) error {
	if rc.rtpPassthrough {
		rc.logger.Warn("rtp_passthrough is only supported for H264 codec. rtp_passthrough features disabled due to MPEG4 RTSP track")
	}

	if rc.lazyDecode {
		rc.logger.Warn("lazy_decode is currently only supported for H264 and H265 codecs. lazy_decode features disabled due to MPEG4 RTSP track")
	}

	if rc.iframeOnlyDecode {
		rc.logger.Warn("i_frame_only_decode is currently only supported for H264 and H265 codecs. " +
			"lazy_decode features disabled due to MPEG4 RTSP track")
	}

	if rc.vsConfig != nil {
		rc.logger.Warn("video_store is only supported for H264 codec. video_store features disabled due to MPEG4 RTSP track")
	}

	var f *format.MPEG4Video
	media := session.FindFormat(&f)
	var err error
	if media == nil {
		// If direct MPEG4 format not found, try to find it in generic formats
		f, media, err = getMPEG4FromGeneric(session)
		if err != nil {
			return fmt.Errorf("error finding MPEG4 track: %w", err)
		}
		if media == nil {
			for _, x := range session.Medias {
				rc.logger.Debugf("\t %v", x)
			}
			return errors.New("MPEG4 track not found")
		}
	}

	mpeg4Decoder, err := f.CreateDecoder()
	if err != nil {
		return fmt.Errorf("creating MPEG4 RTP decoder: %w", err)
	}

	// Initialize the rawDecoder with MPEG4 config data
	if f.Config != nil {
		// Prepend MPEG4 Visual Object Sequence (VOS) and Video Object (VO) start codes
		vosStart := []byte{0x00, 0x00, 0x01, 0xB0}
		voStart := []byte{0x00, 0x00, 0x01, 0xB5}
		extraData := append(vosStart, voStart...)
		extraData = append(extraData, f.Config...)

		rc.rawDecoder, err = newMPEG4Decoder(rc.avFramePool, rc.logger, extraData)
		if err != nil {
			return fmt.Errorf("creating MPEG4 raw decoder: %w", err)
		}
	} else {
		rc.rawDecoder, err = newMPEG4Decoder(rc.avFramePool, rc.logger, nil)
		if err != nil {
			return fmt.Errorf("creating MPEG4 raw decoder: %w", err)
		}
	}

	_, err = rc.client.Setup(session.BaseURL, media, 0, 0)
	if err != nil {
		return fmt.Errorf("when calling RTSP Setup on %s for MPEG4: %w", session.BaseURL, err)
	}

	rc.client.OnPacketRTP(media, f, func(pkt *rtp.Packet) {
		frame, err := mpeg4Decoder.Decode(pkt)
		if err != nil {
			return
		}

		if frame != nil {
			if decodedFrame, err := rc.rawDecoder.decode(frame); err == nil && decodedFrame != nil {
				rc.handleLatestFrame(decodedFrame)
			}
		}
	})

	return nil
}

// SubscribeRTP registers the PacketCallback which will be called when there are new packets.
// NOTE: Packets may be dropped before calling packetsCB if the rate new packets are received by
// the rtppassthrough.Source is greater than the rate the subscriber consumes them.
func (rc *rtspCamera) SubscribeRTP(
	_ context.Context,
	bufferSize int,
	packetsCB rtppassthrough.PacketCallback,
) (rtppassthrough.Subscription, error) {
	if err := rc.validateSupportsPassthrough(); err != nil {
		rc.logger.Debug(err.Error())
		return rtppassthrough.NilSubscription, ErrH264PassthroughNotEnabled
	}

	sub, buf, err := rtppassthrough.NewSubscription(bufferSize)
	if err != nil {
		return rtppassthrough.NilSubscription, err
	}
	g := rutils.NewGuard(func() {
		buf.Close()
	})
	defer g.OnFail()

	webrtcPayloadMaxSize := 1188 // 1200 - 12 (RTP header)
	encoder := &rtph264.Encoder{
		PayloadType:    defaultPayloadType,
		PayloadMaxSize: webrtcPayloadMaxSize,
	}

	if err := encoder.Init(); err != nil {
		return rtppassthrough.NilSubscription, err
	}

	var firstReceived bool
	var lastPTS time.Duration
	// OnPacketRTP will call this unitSubscriberFunc for all subscribers.
	// unitSubscriberFunc will then convert the Unit into a slice of
	// WebRTC compliant RTP packets & call packetsCB, which will
	// allow the caller of SubscribeRTP to handle the packets.
	// This is intended to free the SubscribeRTP caller from needing
	// to care about how to transform RTSP compliant RTP packets into
	// WebRTC compliant RTP packets.
	// Inspired by https://github.com/bluenviron/mediamtx/blob/main/internal/servers/webrtc/session.go#L185
	unitSubscriberFunc := func(u formatprocessor.Unit) {
		if err := rc.rtpPassthroughCtx.Err(); err != nil {
			return
		}

		tunit, ok := u.(*formatprocessor.H264)
		if !ok {
			err := errors.New("(*unit.H264) type conversion error")
			rc.logger.Error(err.Error())
			rc.rtpPassthroughCancelCauseFn(err)

			// unsubscribeAll() needs to be run in another goroutine as it will call Close() on sub which
			// will try to take a lock which has already been taken while unitSubscriberFunc is executing
			rc.activeBackgroundWorkers.Add(1)
			utils.ManagedGo(rc.unsubscribeAll, rc.activeBackgroundWorkers.Done)
			return
		}

		// If we have no AUs we can't encode packets.
		if tunit.AU == nil {
			return
		}

		if !firstReceived {
			firstReceived = true
		} else if tunit.PTS < lastPTS {
			err := errors.New("WebRTC doesn't support H264 streams with B-frames")
			rc.logger.Error(err.Error())
			rc.rtpPassthroughCancelCauseFn(err)

			// unsubscribeAll() needs to be run in another goroutine as unsubscribeAll() will call Close() on sub which
			// will try to take a lock which has already been taken while unitSubscriberFunc is executing
			rc.activeBackgroundWorkers.Add(1)
			utils.ManagedGo(rc.unsubscribeAll, rc.activeBackgroundWorkers.Done)
			return
		}
		lastPTS = tunit.PTS

		pkts, err := encoder.Encode(tunit.AU)
		if err != nil {
			// If there is an Encode error we just drop the packets.
			return
		}

		if len(pkts) == 0 {
			// If no packets can be encoded from the AU, there is no need to call the subscriber's callback.
			return
		}

		for _, pkt := range pkts {
			pkt.Timestamp += tunit.RTPPackets[0].Timestamp
		}

		packetsCB(pkts)
	}

	rc.subsMu.Lock()
	defer rc.subsMu.Unlock()

	rc.bufAndCBByID[sub.ID] = bufAndCB{
		cb:  unitSubscriberFunc,
		buf: buf,
	}
	buf.Start()
	g.Success()
	return sub, nil
}

// Unsubscribe deregisters the Subscription's callback.
func (rc *rtspCamera) Unsubscribe(_ context.Context, id rtppassthrough.SubscriptionID) error {
	rc.subsMu.Lock()
	defer rc.subsMu.Unlock()
	bufAndCB, ok := rc.bufAndCBByID[id]
	if !ok {
		return errors.New("id not found")
	}
	delete(rc.bufAndCBByID, id)
	bufAndCB.buf.Close()
	return nil
}

// NewRTSPCamera creates a new rtsp camera from the config, that has to have a viamrtsp.Config.
func NewRTSPCamera(ctx context.Context, deps resource.Dependencies, conf resource.Config, logger logging.Logger) (camera.Camera, error) {
	if logger.Level() != zapcore.DebugLevel {
		logger.Info("suppressing non fatal libav errors / warnings due to false positives. to unsuppress, set module log_level to 'debug'")
		SetLibAVLogLevelFatal()
	}

	newConf, err := resource.NativeConfig[*Config](conf)
	if err != nil {
		logger.Error(err.Error())
		return nil, err
	}
	u, err := newConf.parseAndFixAddress(ctx, logger)
	if err != nil {
		logger.Error(err.Error())
		return nil, err
	}

	var discSvc discovery.Service
	if newConf.DiscoveryDep != "" {
		// Some camera configs may rely on an mDNS server running that is managed by the (viamrtsp)
		// discovery service.
		discSvc, err = discovery.FromDependencies(deps, newConf.DiscoveryDep)
		if err != nil {
			logger.Error("Error finding discovery service dependency:", err)
			return nil, err
		}
	}

	framePool := newFramePool(initialFramePoolSize, logger)

	mimeHandler := newMimeHandler(logger)

	rtpPassthrough := true
	if newConf.RTPPassthrough != nil {
		rtpPassthrough = *newConf.RTPPassthrough
	}

	var vsc *videostore.Config
	if newConf.VideoStore != nil {
		sc, err := applyStorageDefaults(newConf.VideoStore.Storage, conf.ResourceName().Name)
		if err != nil {
			return nil, err
		}
		tmpVsc := videostore.Config{
			Type:    videostore.SourceTypeH264RTPPacket,
			Storage: sc,
		}
		if err := tmpVsc.Validate(); err != nil {
			return nil, err
		}

		vsc = &tmpVsc
	}

	rtpPassthroughCtx, rtpPassthroughCancelCauseFn := context.WithCancelCause(context.Background())
	cancelCtx, cancel := context.WithCancel(context.Background())
	rc := &rtspCamera{
		model:                       conf.Model,
		lazyDecode:                  newConf.LazyDecode,
		iframeOnlyDecode:            newConf.IframeOnlyDecode,
		u:                           u,
		vsConfig:                    vsc,
		name:                        conf.ResourceName(),
		rtpPassthrough:              rtpPassthrough,
		bufAndCBByID:                make(map[rtppassthrough.SubscriptionID]bufAndCB),
		rtpPassthroughCtx:           rtpPassthroughCtx,
		rtpPassthroughCancelCauseFn: rtpPassthroughCancelCauseFn,
		avFramePool:                 framePool,
		mimeHandler:                 mimeHandler,
		discoverySvc:                discSvc,
		cancelCtx:                   cancelCtx,
		cancelFunc:                  cancel,
		logger:                      logger,
	}
	codecInfo, err := modelToCodec(conf.Model)
	if err != nil {
		logger.Error(err.Error())
		return nil, err
	}

	err = rc.reconnectClientWithFallbackTransports(codecInfo)
	if err != nil {
		logger.Error(err.Error())
		return nil, err
	}

	rc.clientReconnectBackgroundWorker(codecInfo)

	return rc, nil
}

// getHomeDir returns the home directory of the user.
func getHomeDir() (string, error) {
	home, err := os.UserHomeDir()
	if err != nil {
		return "", err
	}
	return home, nil
}

func applyStorageDefaults(c videoStoreStorageConfig, name string) (videostore.StorageConfig, error) {
	var zero videostore.StorageConfig
	if c.UploadPath == "" {
		home, err := getHomeDir()
		if err != nil {
			return zero, err
		}
		c.UploadPath = filepath.Join(home, defaultUploadPath, name)
	}
	if c.StoragePath == "" {
		home, err := getHomeDir()
		if err != nil {
			return zero, err
		}
		c.StoragePath = filepath.Join(home, defaultStoragePath, name)
	}
	return videostore.StorageConfig{
		SegmentSeconds:       defaultSegmentSeconds,
		SizeGB:               c.SizeGB,
		OutputFileNamePrefix: name,
		UploadPath:           c.UploadPath,
		StoragePath:          c.StoragePath,
	}, nil
}

func (rc *rtspCamera) unsubscribeAll() {
	rc.subsMu.Lock()
	defer rc.subsMu.Unlock()
	for id, bufAndCB := range rc.bufAndCBByID {
		delete(rc.bufAndCBByID, id)
		bufAndCB.buf.Close()
	}
}

func (rc *rtspCamera) validateSupportsPassthrough() error {
	if !rc.rtpPassthrough {
		return errors.New("rtp_passthrough not enabled in config")
	}
	modelSupportsPassthrough := rc.model == ModelAgnostic || rc.model == ModelH264
	if !modelSupportsPassthrough {
		return fmt.Errorf("model %s does not support rtp_passthrough", rc.model.Name)
	}

	currentCodec := videoCodec(rc.currentCodec.Load())
	if currentCodec != H264 {
		return fmt.Errorf("rtp_passthrough only supported for H264 codec, current codec is: %s", currentCodec)
	}

	if err := context.Cause(rc.rtpPassthroughCtx); err != nil {
		return fmt.Errorf("rtp_passthrough was determined to not be supported at runtime due to %w", err)
	}

	return nil
}

func modelToCodec(model resource.Model) (videoCodec, error) {
	switch model {
	case ModelAgnostic:
		return Agnostic, nil
	case ModelH264:
		return H264, nil
	case ModelH265:
		return H265, nil
	case ModelMJPEG:
		return MJPEG, nil
	case ModelMPEG4:
		return MPEG4, nil
	default:
		return Unknown, fmt.Errorf("model '%s' has unspecified codec handling", model.Name)
	}
}

// getAvailableCodec determines the first supported codec from a session's SDP data
// returning Unknown if none are found.
func (rc *rtspCamera) getAvailableCodec(session *description.Session) videoCodec {
	var h264 *format.H264
	var h265 *format.H265
	var mjpeg *format.MJPEG
	var mpeg4 *format.MPEG4Video
	// List of formats/codecs in priority order
	codecFormats := []codecFormat{
		{&h264, H264},
		{&h265, H265},
		{&mjpeg, MJPEG},
		{&mpeg4, MPEG4}, // MPEG4 video can be encoded in multiple RTP payload formats:
		// 1. MP4V-ES
		// 2. Generic RTP payload format
		// So we handle it separately from other codecs
	}

	for _, codecFormat := range codecFormats {
		// For all codecs, check if the format exists directly in the session
		if media := session.FindFormat(codecFormat.formatPointer); media != nil {
			return codecFormat.codec
		}

		if codecFormat.codec == MPEG4 {
			mpeg4, _, err := getMPEG4FromGeneric(session)
			switch {
			case err != nil:
				// We eat the error here because an error parsing MPEG4 format details
				// shouldn't prevent us from checking other codecs.
				rc.logger.Debugf("error checking for MPEG4 format: %v", err)
			case mpeg4 != nil:
				return MPEG4
			}
		}
	}

	return Unknown
}

func (rc *rtspCamera) storeH264Frame(au [][]byte) {
	naluIndex := 0
	for naluIndex < len(au) {
		nalu := au[naluIndex]
		if isCompactableH264(nalu) {
			// if the NALU is a compactable type, compact it, feed it into the decoder & skip
			// the NALUs that were compacted.
			// We do this so that the libav functions the decoder uses under the hood don't log
			// spam error messages (which happens when it is fed SPS or PPS without an IDR
			nalu, nalusCompacted := compactH264SPSAndPPSAndIDR(au[naluIndex:])
			if err := rc.decodeAndStore(nalu); err != nil {
				rc.logger.Debugf("error decoding(2) h264 rtsp stream  %s", err.Error())
				return
			}
			naluIndex += nalusCompacted
			continue
		}

		// otherwise feed in each non compactable NALU into the decoder
		if err := rc.decodeAndStore(nalu); err != nil {
			rc.logger.Debugf("error decoding(2) h264 rtsp stream  %s", err.Error())
			return
		}
		naluIndex++
	}
}

func compactH264SPSAndPPSAndIDR(au [][]byte) ([]byte, int) {
	compactedNALU, numCompacted := []byte{}, 0
	for _, nalu := range au {
		if !isCompactableH264(nalu) {
			// return once we hit a non SPS, PPS or IDR message
			return compactedNALU, numCompacted
		}
		// If this is the first iteration, don't add the start code
		// as the first nalu has not been written yet
		if len(compactedNALU) > 0 {
			startCode := H2645StartCode()
			compactedNALU = append(compactedNALU, startCode...)
		}
		compactedNALU = append(compactedNALU, nalu...)
		numCompacted++
	}
	return compactedNALU, numCompacted
}

// H2645StartCode is the start code byte sequence for H264/H265 NALs.
func H2645StartCode() []byte {
	return []uint8{0x00, 0x00, 0x00, 0x01}
}

func (rc *rtspCamera) decodeAndStore(nalu []byte) error {
	frame, err := rc.rawDecoder.decode(nalu)
	recoverableErr := &recoverableError{}
	if errors.As(err, &recoverableErr) {
		return nil
	}
	if err != nil {
		return err
	}
	if frame != nil {
		rc.handleLatestFrame(frame)
	}
	return nil
}

// handleLatestFrame sets the new latest frame, and cleans up
// the previous frame by trying to put it back in the pool. It might not make
// it back into the pool immediately or at all depending on its state.
func (rc *rtspCamera) handleLatestFrame(newFrame *avFrameWrapper) {
	rc.latestFrameMu.Lock()
	defer rc.latestFrameMu.Unlock()

	prevFrame := rc.latestFrame
	if prevFrame != nil {
		if refCount := prevFrame.decrementRefs(); refCount == 0 {
			rc.avFramePool.put(prevFrame)
		}
	}
	newFrame.incrementRefs()
	rc.latestFrame = newFrame
	rc.latestFrameCache = cache{}
}

func naluType(nalu []byte) h264.NALUType {
	return h264.NALUType(nalu[0] & h264NALUTypeMask)
}

func isCompactableH264(nalu []byte) bool {
	typ := naluType(nalu)
	return typ == h264.NALUTypeSPS || typ == h264.NALUTypePPS || typ == h264.NALUTypeIDR
}

// Image returns the latest frame as JPEG bytes.
func (rc *rtspCamera) Image(_ context.Context, mimeType string, _ map[string]interface{}) ([]byte, camera.ImageMetadata, error) {
	rc.closeMu.RLock()
	defer rc.closeMu.RUnlock()
	start := time.Now()
	defer func() {
		rc.logger.Debugf("codec: %s, lazy: %t, iframe_only: %t, time: %s",
			videoCodec(rc.currentCodec.Load()), rc.lazyDecode, rc.iframeOnlyDecode, time.Since(start))
	}()
	if err := rc.cancelCtx.Err(); err != nil {
		return nil, camera.ImageMetadata{}, err
	}
	if videoCodec(rc.currentCodec.Load()) == MJPEG {
		mjpegBytes := rc.latestMJPEGBytes.Load()
		if mjpegBytes == nil {
			return nil, camera.ImageMetadata{}, errors.New("no frame yet")
		}
		return *mjpegBytes, camera.ImageMetadata{
			MimeType: rutils.MimeTypeJPEG,
		}, nil
	}
	return rc.getAndConvertFrame(mimeType)
}

func (rc *rtspCamera) getAndConvertFrame(mimeType string) ([]byte, camera.ImageMetadata, error) {
	rc.consumeLazyAU()
	rc.latestFrameMu.Lock()
	defer rc.latestFrameMu.Unlock()
	if rc.latestFrame == nil {
		return nil, camera.ImageMetadata{}, errors.New("no frame yet")
	}
	currentFrame := rc.latestFrame
	currentFrame.incrementRefs()
	var bytes []byte
	var metadata camera.ImageMetadata
	var err error
	if rc.latestFrameCache.bytes != nil && rc.latestFrameCache.mimeType == mimeType {
		if refCount := currentFrame.decrementRefs(); refCount == 0 {
			rc.avFramePool.put(currentFrame)
		}
		return rc.latestFrameCache.bytes, rc.latestFrameCache.imageMetadata, nil
	}

	switch mimeType {
	case rutils.MimeTypeJPEG, rutils.MimeTypeJPEG + "+" + rutils.MimeTypeSuffixLazy:
		bytes, metadata, err = rc.mimeHandler.convertJPEG(currentFrame.frame)
	case mimeTypeYUYV, mimeTypeYUYV + "+" + rutils.MimeTypeSuffixLazy:
		bytes, metadata, err = rc.mimeHandler.convertYUYV(currentFrame.frame)
	case rutils.MimeTypeRawRGBA, rutils.MimeTypeRawRGBA + "+" + rutils.MimeTypeSuffixLazy:
		bytes, metadata, err = rc.mimeHandler.convertRGBA(currentFrame.frame)
	default:
		rc.logger.Debugf("unsupported mime type: %s, defaulting to JPEG", mimeType)
		bytes, metadata, err = rc.mimeHandler.convertJPEG(currentFrame.frame)
	}
	if refCount := currentFrame.decrementRefs(); refCount == 0 {
		rc.avFramePool.put(currentFrame)
	}
	if err != nil {
		return nil, camera.ImageMetadata{}, err
	}
	rc.latestFrameCache = cache{
		mimeType:      mimeType,
		bytes:         bytes,
		imageMetadata: metadata,
	}
	return bytes, metadata, err
}

func (rc *rtspCamera) Properties(_ context.Context) (camera.Properties, error) {
	return camera.Properties{
		SupportsPCD: false,
		MimeTypes:   []string{rutils.MimeTypeJPEG},
	}, nil
}

func (rc *rtspCamera) Name() resource.Name {
	return rc.name
}

// Unimplemented camera interface methods.
func (rc *rtspCamera) Stream(_ context.Context, _ ...gostream.ErrorHandler) (gostream.VideoStream, error) {
	return nil, errors.New("stream not implemented")
}

func (rc *rtspCamera) Images(_ context.Context) ([]camera.NamedImage, resource.ResponseMetadata, error) {
	return nil, resource.ResponseMetadata{}, errors.New("not implemented")
}

func (rc *rtspCamera) NextPointCloud(_ context.Context) (pointcloud.PointCloud, error) {
	return nil, errors.New("not implemented")
}

func (rc *rtspCamera) DoCommand(ctx context.Context, command map[string]interface{}) (map[string]interface{}, error) {
	if rc.vs == nil {
		return nil, errors.New("not implemented")
	}
	cmd, ok := command["command"].(string)
	if !ok {
		return nil, errors.New("invalid command type")
	}

	switch cmd {
	// Save command is used to concatenate video clips between the given timestamps.
	// The concatenated video file is then uploaded to the cloud the upload path.
	// The response contains the name of the uploaded file.
	case "save":
		rc.logger.Debug("save command received")
		req, err := toSaveCommand(command)
		if err != nil {
			return nil, err
		}

		res, err := rc.vs.Save(ctx, req)
		if err != nil {
			return nil, err
		}

		ret := map[string]interface{}{
			"command":  "save",
			"filename": res.Filename,
		}

		if req.Async {
			ret["status"] = "async"
		}
		return ret, nil
	case "fetch":
		rc.logger.Debug("fetch command received")
		req, err := toFetchCommand(command)
		if err != nil {
			return nil, err
		}
		res, err := rc.vs.Fetch(ctx, req)
		if err != nil {
			return nil, err
		}
		if len(res.Video) > maxGRPCSize {
			return nil, errors.New("video file size exceeds max grpc size")
		}
		// TODO(seanp): Do we need to encode the video bytes to base64?
		videoBytesBase64 := base64.StdEncoding.EncodeToString(res.Video)
		return map[string]interface{}{
			"command": "fetch",
			"video":   videoBytesBase64,
		}, nil
	default:
		return nil, errors.New("invalid command")
	}
}

func toSaveCommand(command map[string]interface{}) (*videostore.SaveRequest, error) {
	fromStr, ok := command["from"].(string)
	if !ok {
		return nil, errors.New("from timestamp not found")
	}
	from, err := videostore.ParseDateTimeString(fromStr)
	if err != nil {
		return nil, err
	}
	toStr, ok := command["to"].(string)
	if !ok {
		return nil, errors.New("to timestamp not found")
	}
	to, err := videostore.ParseDateTimeString(toStr)
	if err != nil {
		return nil, err
	}
	metadata, ok := command["metadata"].(string)
	if !ok {
		metadata = ""
	}
	async, ok := command["async"].(bool)
	if !ok {
		async = false
	}
	return &videostore.SaveRequest{
		From:     from,
		To:       to,
		Metadata: metadata,
		Async:    async,
	}, nil
}

func toFetchCommand(command map[string]interface{}) (*videostore.FetchRequest, error) {
	fromStr, ok := command["from"].(string)
	if !ok {
		return nil, errors.New("from timestamp not found")
	}
	from, err := videostore.ParseDateTimeString(fromStr)
	if err != nil {
		return nil, err
	}
	toStr, ok := command["to"].(string)
	if !ok {
		return nil, errors.New("to timestamp not found")
	}
	to, err := videostore.ParseDateTimeString(toStr)
	if err != nil {
		return nil, err
	}
	return &videostore.FetchRequest{From: from, To: to}, nil
}<|MERGE_RESOLUTION|>--- conflicted
+++ resolved
@@ -100,23 +100,14 @@
 
 // Config are the config attributes for an RTSP camera model.
 type Config struct {
-<<<<<<< HEAD
 	Address          string `json:"rtsp_address"`
 	RTPPassthrough   *bool  `json:"rtp_passthrough"`
 	LazyDecode       bool   `json:"lazy_decode,omitempty"`
 	IframeOnlyDecode bool   `json:"i_frame_only_decode,omitempty"`
 	// TODO: remove query & UPNP_DISCOVER logic
-	Query      viamupnp.DeviceQuery `json:"query,omitempty"`
-	VideoStore *videoStoreConfig    `json:"video_store,omitempty"`
-=======
-	Address          string               `json:"rtsp_address"`
-	RTPPassthrough   *bool                `json:"rtp_passthrough"`
-	LazyDecode       bool                 `json:"lazy_decode,omitempty"`
-	IframeOnlyDecode bool                 `json:"i_frame_only_decode,omitempty"`
-	Query            viamupnp.DeviceQuery `json:"query,omitempty"`
-	VideoStore       *videoStoreConfig    `json:"video_store,omitempty"`
-	DiscoveryDep     string               `json:"discovery_dep,omitempty"`
->>>>>>> d98c05a9
+	Query        viamupnp.DeviceQuery `json:"query,omitempty"`
+	VideoStore   *videoStoreConfig    `json:"video_store,omitempty"`
+	DiscoveryDep string               `json:"discovery_dep,omitempty"`
 }
 
 // CodecFormat contains a pointer to a format and the corresponding FFmpeg codec.
