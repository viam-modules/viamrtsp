// This package provides the entrypoint for the remote
package main

import (
	"context"
	"os"

	"github.com/erh/viamrtsp"
	"go.viam.com/rdk/components/camera"
	"go.viam.com/rdk/config"
	"go.viam.com/rdk/logging"
	"go.viam.com/rdk/module"
	"go.viam.com/rdk/resource"
	robotimpl "go.viam.com/rdk/robot/impl"
	"go.viam.com/rdk/robot/web"
<<<<<<< HEAD
	"go.viam.com/rdk/utils"
=======
	rdkutils "go.viam.com/rdk/utils"
	"go.viam.com/utils"

	"github.com/erh/viamrtsp"
>>>>>>> 5ee74f22
)

func main() {
	utils.ContextualMain(mainWithArgs, module.NewLoggerFromArgs("client"))
}

<<<<<<< HEAD
func realMain() error {
	ctx := context.Background()
	logger := module.NewLoggerFromArgs("client")
=======
func mainWithArgs(ctx context.Context, args []string, logger logging.Logger) error {
>>>>>>> 5ee74f22

	netconfig := config.NetworkConfig{}
	netconfig.BindAddress = "0.0.0.0:8083"

	if err := netconfig.Validate(""); err != nil {
		return err
	}

	conf := &config.Config{
		Network: netconfig,
		Components: []resource.Config{
			{
				Name:  os.Args[1],
				API:   camera.API,
				Model: viamrtsp.ModelAgnostic,
				Attributes: rdkutils.AttributeMap{
					"rtsp_address": os.Args[2],
				},
				ConvertedAttributes: &viamrtsp.Config{
					Address: os.Args[2],
				},
			},
		},
	}

	myRobot, err := robotimpl.New(ctx, conf, logger)
	if err != nil {
		return err
	}

	return web.RunWebWithConfig(ctx, myRobot, conf, logger)
}<|MERGE_RESOLUTION|>--- conflicted
+++ resolved
@@ -13,28 +13,15 @@
 	"go.viam.com/rdk/resource"
 	robotimpl "go.viam.com/rdk/robot/impl"
 	"go.viam.com/rdk/robot/web"
-<<<<<<< HEAD
-	"go.viam.com/rdk/utils"
-=======
 	rdkutils "go.viam.com/rdk/utils"
 	"go.viam.com/utils"
-
-	"github.com/erh/viamrtsp"
->>>>>>> 5ee74f22
 )
 
 func main() {
 	utils.ContextualMain(mainWithArgs, module.NewLoggerFromArgs("client"))
 }
 
-<<<<<<< HEAD
-func realMain() error {
-	ctx := context.Background()
-	logger := module.NewLoggerFromArgs("client")
-=======
-func mainWithArgs(ctx context.Context, args []string, logger logging.Logger) error {
->>>>>>> 5ee74f22
-
+func mainWithArgs(ctx context.Context, _ []string, logger logging.Logger) error {
 	netconfig := config.NetworkConfig{}
 	netconfig.BindAddress = "0.0.0.0:8083"
 
